import matplotlib.pyplot as plt
from torch.utils.data import DataLoader

import neurotorch as nt
from dataset import WSDataset
from neurotorch.callbacks.convergence import ConvergenceTimeGetter
from neurotorch.callbacks.early_stopping import EarlyStoppingThreshold
from neurotorch.callbacks.lr_schedulers import LRSchedulerOnMetric
from neurotorch.modules.layers import WilsonCowanLayer
from neurotorch.regularization.connectome import DaleLawL2, ExecRatioTargetRegularization
from neurotorch.visualisation.connectome import visualize_init_final_weights
from neurotorch.visualisation.time_series_visualisation import *


def train_with_params(
		filename: Optional[str] = None,
		sigma: float = 15.0,
		learning_rate: float = 1e-3,
		n_iterations: int = 100,
		forward_weights: Optional[torch.Tensor or np.ndarray] = None,
		std_weights: float = 1,
		dt: float = 1e-3,
		mu: Optional[float or torch.Tensor or np.ndarray] = 0.0,
		mean_mu: Optional[float] = 0.0,
		std_mu: Optional[float] = 1.0,
		r: Optional[float or torch.Tensor or np.ndarray] = 1.0,
		mean_r: Optional[float] = 1.0,
		std_r: Optional[float] = 1.0,
		tau: float = 1.0,
		learn_mu: bool = False,
		learn_r: bool = False,
		learn_tau: bool = False,
		device: torch.device = torch.device("cpu"),
		hh_init: str = "inputs",
		checkpoint_folder="./checkpoints",
		force_dale_law: bool = True
):
	dataset = WSDataset(filename=filename, sample_size=200, smoothing_sigma=sigma, device=device)
	x = dataset.full_time_series
	ws_layer = WilsonCowanLayer(
		x.shape[-1], x.shape[-1],
		forward_weights=forward_weights,
		std_weights=std_weights,
		forward_sign=0.5,
		dt=dt,
		r=r,
		mean_r=mean_r,
		std_r=std_r,
		mu=mu,
		mean_mu=mean_mu,
		std_mu=std_mu,
		tau=tau,
		learn_r=learn_r,
		learn_mu=learn_mu,
		learn_tau=learn_tau,
		hh_init=hh_init,
		device=device,
		name="WilsonCowan_layer1",
		force_dale_law=force_dale_law
	).build()

	ws_layer_2 = deepcopy(ws_layer)  # only usefull if you're planning to use the second layer
	ws_layer_2.name = "WilsonCowan_layer2"

	# The first model is for one layer while the second one is for two layers. Layers can be added as much as desired.
	model = nt.SequentialRNN(layers=[ws_layer], device=device, foresight_time_steps=x.shape[1] - 1)
	# model = nt.SequentialModel(layers=[ws_layer, ws_layer_2], device=device, foresight_time_steps=x.shape[1] - 1)
	model.build()

	# Regularization on the connectome can be applied on one connectome or on all connectomes (or none).
	if force_dale_law:
<<<<<<< HEAD
		optimizer_reg = torch.optim.Adam(ws_layer.get_sign_parameters(), lr=5e-2*learning_rate)
		regularisation = ExecRatioTargetRegularization(
			ws_layer.get_sign_parameters(), optimizer=optimizer_reg, exec_target_ratio=0.8
		)
	else:
		optimizer_reg = torch.optim.SGD(ws_layer.get_weights_parameters(), lr=5e-4)
		regularisation = DaleLawL2(
			ws_layer.get_weights_parameters(), alpha=0.3, inh_ratio=0.5, rho=0.99, optimizer=optimizer_reg
		)
		
	optimizer = torch.optim.AdamW(model.parameters(), lr=learning_rate, maximize=True, weight_decay=0.01)
=======
		optimizer_reg = torch.optim.Adam(ws_layer.get_sign_parameters(), lr=5e-3)
		regularisation = ExecRatioTargetRegularization(ws_layer.get_sign_parameters(), optimizer=optimizer_reg, exec_target_ratio=0.7)
	else:
		regularisation = DaleLawL2(ws_layer.get_weights_parameters(), alpha=0.3, inh_ratio=0.5, rho=0.99)
		optimizer_reg = torch.optim.SGD(regularisation.parameters(), lr=5e-4)

	optimizer = torch.optim.AdamW(model.parameters(), lr=learning_rate, maximize=True, weight_decay=0.001)
>>>>>>> f84742de

	checkpoint_manager = nt.CheckpointManager(
		checkpoint_folder,
		metric="train_loss",
		minimise_metric=False,
		save_freq=-1,
		save_best_only=True,
		start_save_at=int(0.98 * n_iterations),
	)
	convergence_time_getter = ConvergenceTimeGetter(metric='train_loss', threshold=0.95, minimize_metric=False)
	callbacks = [
		LRSchedulerOnMetric(
			'train_loss',
			metric_schedule=np.linspace(0.8, 1.0, 100),
			min_lr=learning_rate / 10,
			retain_progress=True,
		),
		nt.BPTT(optimizer=optimizer),
		checkpoint_manager,
		convergence_time_getter,
		EarlyStoppingThreshold(metric='train_loss', threshold=0.99, minimize_metric=False),
		regularisation,
	]

	with torch.no_grad():
		W0 = nt.to_numpy(ws_layer.forward_weights.clone())
		if force_dale_law:
			sign0 = nt.to_numpy(ws_layer.forward_sign.clone())
		else:
			sign0 = None
		mu0 = ws_layer.mu.clone()
		r0 = ws_layer.r.clone()
		tau0 = ws_layer.tau.clone()
		if ws_layer.force_dale_law:
			ratio_sign_0 = (np.mean(nt.to_numpy(torch.sign(ws_layer.forward_sign))) + 1) / 2
		else:
			ratio_sign_0 = (np.mean(nt.to_numpy(torch.sign(ws_layer.forward_weights))) + 1) / 2
		print(f"ratio exec init: {ratio_sign_0 :.3f}")

	trainer = nt.trainers.Trainer(
		model,
		predict_method="get_prediction_trace",
		callbacks=callbacks,
		criterion=nt.losses.PVarianceLoss(),
	)
	trainer.train(
		DataLoader(dataset, shuffle=False, num_workers=0, pin_memory=device.type == "cpu"),
		n_iterations=n_iterations,
		exec_metrics_on_train=True,
		# load_checkpoint_mode=nt.LoadCheckpointMode.LAST_ITR,
		force_overwrite=True,
	)

	x_pred = torch.concat([
		torch.unsqueeze(x[:, 0].clone(), dim=1).to(model.device),
		model.get_prediction_trace(torch.unsqueeze(x[:, 0].clone(), dim=1))
	], dim=1)
	loss = PVarianceLoss()(x_pred, x)

	out = {
		"pVar": nt.to_numpy(loss.detach().item()),
		"W": nt.to_numpy(ws_layer.forward_weights),
		"sign0": sign0,
		"mu": nt.to_numpy(ws_layer.mu),
		"r": nt.to_numpy(ws_layer.r),
		"W0": W0,
		"ratio_0": ratio_sign_0,
		"mu0": nt.to_numpy(mu0),
		"r0": nt.to_numpy(r0),
		"tau0": nt.to_numpy(tau0),
		"tau": nt.to_numpy(ws_layer.tau),
		"x_pred": nt.to_numpy(torch.squeeze(x_pred)).T,
		"original_time_series": dataset.original_series,
		"force_dale_law": force_dale_law,
	}
	if ws_layer.force_dale_law:
		out["ratio_end"] = (np.mean(nt.to_numpy(torch.sign(ws_layer.forward_sign))) + 1) / 2
		out["sign"] = nt.to_numpy(ws_layer.forward_sign.clone())
	else:
		out["ratio_end"] = (np.mean(nt.to_numpy(torch.sign(ws_layer.forward_weights))) + 1) / 2
		out["sign"] = None

	return out


if __name__ == '__main__':
	forward_weights = nt.init.dale_(torch.zeros(200, 200), inh_ratio=0.2, rho=0.2)

	res = train_with_params(
		filename=None,
		sigma=15,
<<<<<<< HEAD
		learning_rate=0.05,
		n_iterations=10_000,
=======
		learning_rate=1e-2,
		n_iterations=1,
>>>>>>> f84742de
		forward_weights=forward_weights,
		std_weights=1,
		dt=0.02,
		mu=0.0,
		mean_mu=0,
		std_mu=1,
		r=0.1,
		mean_r=0.2,
		std_r=0,
		tau=0.1,
		learn_mu=True,
		learn_r=True,
		learn_tau=True,
		device=torch.device("cpu"),
		hh_init="inputs",
<<<<<<< HEAD
		force_dale_law=True,
=======
		force_dale_law=False
>>>>>>> f84742de
	)

	if res["force_dale_law"]:
		print(f"initiale ratio {res['ratio_0']:.3f}, finale ratio {res['ratio_end']:.3f}")
		fig, axes = plt.subplots(2, 2, figsize=(12, 8))
		visualize_init_final_weights(
			res["W0"], res["W"],
			fig=fig, axes=axes[0],
			show=False,
		)
		axes[0, 0].set_title("Initial weights, ratio exec {:.3f}".format(res["ratio_0"]))
		axes[0, 1].set_title("Final weights, ratio exec {:.3f}".format(res["ratio_end"]))
		sort_idx = np.argsort(res["sign"].ravel())
		axes[1, 0].plot(res["sign0"].ravel()[sort_idx])
		axes[1, 0].set_title("Initial signs")
		axes[1, 1].plot(res["sign"].ravel()[sort_idx])
		axes[1, 1].set_title("Final signs")
		plt.show()


	viz_umap_target = Visualise(
		timeseries=res["original_time_series"].T,
		shape=nt.Size([
			nt.Dimension(None, nt.DimensionProperty.TIME, "Time [s]"),
			nt.Dimension(None, nt.DimensionProperty.NONE, "Activity [-]"),
		])
	)

	viz_umap = VisualiseUMAP(
		timeseries=res["x_pred"].T,
		shape=nt.Size([
			nt.Dimension(None, nt.DimensionProperty.TIME, "Time [s]"),
			nt.Dimension(None, nt.DimensionProperty.NONE, "Activity [-]"),
		])
	).trajectory_umap(UMAPs=(1, ), target=viz_umap_target)





	fig, axes = plt.subplots(ncols=2, nrows=4, figsize=(12, 8))
	gs = axes[0, 0].get_gridspec()
	for ax in axes[0, :]:
		ax.remove()
	axbig = fig.add_subplot(gs[0, :])
	viz = VisualiseKMeans(
		res["x_pred"].T,
		shape=nt.Size([
			nt.Dimension(None, nt.DimensionProperty.TIME, "Time [s]"),
			nt.Dimension(None, nt.DimensionProperty.NONE, "Activity [-]"),
		])
	)
	viz.plot_timeseries_comparison(
		res["original_time_series"].T,
		title=f"Prediction",
		fig=fig, axes=[axbig],
		traces_to_show=["error_quad", ],
		traces_to_show_names=["Squared error [-]", ],
		show=False,
	)
	viz.plot_timeseries_comparison(
		res["original_time_series"].T,
		title=f"Prediction",
		fig=fig, axes=axes[1:, 0],
		traces_to_show=["best", "most_var", "worst"],
		traces_to_show_names=["Best Neuron Prediction", "Most variable Neuron Prediction", "Worst Neuron Prediction"],
		show=False,
	)
	viz.plot_timeseries_comparison(
		res["original_time_series"].T,
		title=f"Prediction",
		fig=fig, axes=axes[1:, 1],
		traces_to_show=[f"typical_{i}" for i in range(3)],
		traces_to_show_names=[
			"Typical Neuron Prediction (1)",
			"Typical Neuron Prediction (2)",
			"Typical Neuron Prediction (3)"
		],
		show=True,
		#filename="figures/WilsonCowanPredictionDaleConvDale.png",
		dpi=600
	)
	plt.tight_layout()
	plt.close(fig)

	fig, axes = plt.subplots(1, 2, figsize=(12, 8))
	VisualiseKMeans(
		res["original_time_series"],
		nt.Size([
			nt.Dimension(None, nt.DimensionProperty.NONE, "Neuron [-]"),
			nt.Dimension(None, nt.DimensionProperty.TIME, "time [s]")])
	).heatmap(fig=fig, ax=axes[0], title="True time series")
	VisualiseKMeans(
		res["x_pred"],
		nt.Size([
			nt.Dimension(None, nt.DimensionProperty.NONE, "Neuron [-]"),
			nt.Dimension(None, nt.DimensionProperty.TIME, "time [s]")])
	).heatmap(fig=fig, ax=axes[1], title="Predicted time series")
	plt.show()

	Visualise(
		res["x_pred"],
		nt.Size([
			nt.Dimension(None, nt.DimensionProperty.NONE, "Neuron [-]"),
			nt.Dimension(None, nt.DimensionProperty.TIME, "time [s]")
		])
	).animate(time_interval=0.1, forward_weights=res["W"], dt=0.1, show=True)

	for i in range(200):
		plt.plot(res["original_time_series"][i, :], label="True")
		plt.plot(res["x_pred"][i, :], label="Pred")
		plt.ylim([0, 1])
		plt.legend()
		plt.show()<|MERGE_RESOLUTION|>--- conflicted
+++ resolved
@@ -69,7 +69,6 @@
 
 	# Regularization on the connectome can be applied on one connectome or on all connectomes (or none).
 	if force_dale_law:
-<<<<<<< HEAD
 		optimizer_reg = torch.optim.Adam(ws_layer.get_sign_parameters(), lr=5e-2*learning_rate)
 		regularisation = ExecRatioTargetRegularization(
 			ws_layer.get_sign_parameters(), optimizer=optimizer_reg, exec_target_ratio=0.8
@@ -81,15 +80,6 @@
 		)
 		
 	optimizer = torch.optim.AdamW(model.parameters(), lr=learning_rate, maximize=True, weight_decay=0.01)
-=======
-		optimizer_reg = torch.optim.Adam(ws_layer.get_sign_parameters(), lr=5e-3)
-		regularisation = ExecRatioTargetRegularization(ws_layer.get_sign_parameters(), optimizer=optimizer_reg, exec_target_ratio=0.7)
-	else:
-		regularisation = DaleLawL2(ws_layer.get_weights_parameters(), alpha=0.3, inh_ratio=0.5, rho=0.99)
-		optimizer_reg = torch.optim.SGD(regularisation.parameters(), lr=5e-4)
-
-	optimizer = torch.optim.AdamW(model.parameters(), lr=learning_rate, maximize=True, weight_decay=0.001)
->>>>>>> f84742de
 
 	checkpoint_manager = nt.CheckpointManager(
 		checkpoint_folder,
@@ -181,13 +171,8 @@
 	res = train_with_params(
 		filename=None,
 		sigma=15,
-<<<<<<< HEAD
 		learning_rate=0.05,
 		n_iterations=10_000,
-=======
-		learning_rate=1e-2,
-		n_iterations=1,
->>>>>>> f84742de
 		forward_weights=forward_weights,
 		std_weights=1,
 		dt=0.02,
@@ -203,11 +188,7 @@
 		learn_tau=True,
 		device=torch.device("cpu"),
 		hh_init="inputs",
-<<<<<<< HEAD
 		force_dale_law=True,
-=======
-		force_dale_law=False
->>>>>>> f84742de
 	)
 
 	if res["force_dale_law"]:
