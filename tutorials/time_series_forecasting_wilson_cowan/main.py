import logging

import matplotlib.pyplot as plt
from torch.utils.data import DataLoader

import neurotorch as nt
from dataset import WSDataset
from neurotorch.callbacks.convergence import ConvergenceTimeGetter
from neurotorch.callbacks.early_stopping import EarlyStoppingThreshold
from neurotorch.callbacks.lr_schedulers import LRSchedulerOnMetric
from neurotorch.modules.layers import WilsonCowanLayer
from neurotorch.regularization.connectome import DaleLawL2, ExecRatioTargetRegularization
from neurotorch.visualisation.connectome import visualize_init_final_weights
from neurotorch.visualisation.time_series_visualisation import *


def train_with_params(
		filename: Optional[str] = None,
		sigma: float = 15.0,
		learning_rate: float = 1e-3,
		n_iterations: int = 100,
		forward_weights: Optional[torch.Tensor or np.ndarray] = None,
		std_weights: float = 1,
		dt: float = 1e-3,
		mu: Optional[float or torch.Tensor or np.ndarray] = 0.0,
		mean_mu: Optional[float] = 0.0,
		std_mu: Optional[float] = 1.0,
		r: Optional[float or torch.Tensor or np.ndarray] = 1.0,
		mean_r: Optional[float] = 1.0,
		std_r: Optional[float] = 1.0,
		tau: float = 1.0,
		learn_mu: bool = False,
		learn_r: bool = False,
		learn_tau: bool = False,
		device: torch.device = torch.device("cpu"),
		hh_init: str = "inputs",
		checkpoint_folder="./checkpoints",
		force_dale_law: bool = True,
		**kwargs,
):
	dataset = WSDataset(filename=filename, sample_size=kwargs.get("n_units", 200), smoothing_sigma=sigma, device=device)
	x = dataset.full_time_series
	ws_layer = WilsonCowanLayer(
		x.shape[-1], x.shape[-1],
		forward_weights=forward_weights,
		std_weights=std_weights,
		forward_sign=0.5,
		dt=dt,
		r=r,
		mean_r=mean_r,
		std_r=std_r,
		mu=mu,
		mean_mu=mean_mu,
		std_mu=std_mu,
		tau=tau,
		learn_r=learn_r,
		learn_mu=learn_mu,
		learn_tau=learn_tau,
		hh_init=hh_init,
		device=device,
		name="WilsonCowan_layer1",
		force_dale_law=force_dale_law
	).build()

	ws_layer_2 = deepcopy(ws_layer)  # only usefull if you're planning to use the second layer
	ws_layer_2.name = "WilsonCowan_layer2"

	# The first model is for one layer while the second one is for two layers. Layers can be added as much as desired.
	model = nt.SequentialRNN(
		layers=[ws_layer],
		device=device,
		foresight_time_steps=x.shape[1] - 1,
		checkpoint_folder=checkpoint_folder,
	)
	# model = nt.SequentialModel(layers=[ws_layer, ws_layer_2], device=device, foresight_time_steps=x.shape[1] - 1)
	model.build()

	# Regularization on the connectome can be applied on one connectome or on all connectomes (or none).
	if force_dale_law:
		optimizer_reg = torch.optim.Adam(ws_layer.get_sign_parameters(), lr=5e-2*learning_rate)
		regularisation = ExecRatioTargetRegularization(
			ws_layer.get_sign_parameters(), optimizer=optimizer_reg, exec_target_ratio=0.8
		)
	else:
		optimizer_reg = torch.optim.SGD(ws_layer.get_weights_parameters(), lr=5e-4)
		regularisation = DaleLawL2(
			ws_layer.get_weights_parameters(), alpha=0.3, inh_ratio=0.5, rho=0.99, optimizer=optimizer_reg
		)
		
	optimizer = torch.optim.AdamW(model.parameters(), lr=learning_rate, maximize=True, weight_decay=0.01)

	checkpoint_manager = nt.CheckpointManager(
		checkpoint_folder,
		metric="train_loss",
		minimise_metric=False,
		save_freq=-1,
		save_best_only=True,
		start_save_at=int(0.98 * n_iterations),
	)
	convergence_time_getter = ConvergenceTimeGetter(metric='train_loss', threshold=0.95, minimize_metric=False)
	callbacks = [
		LRSchedulerOnMetric(
			'train_loss',
			metric_schedule=np.linspace(kwargs.get("lr_schedule_start", 0.95), 1.0, 100),
			min_lr=learning_rate / 10,
			retain_progress=True,
		),
		nt.BPTT(optimizer=optimizer),
		checkpoint_manager,
		convergence_time_getter,
		EarlyStoppingThreshold(metric='train_loss', threshold=0.99, minimize_metric=False),
		regularisation,
	]

	with torch.no_grad():
		W0 = nt.to_numpy(ws_layer.forward_weights.clone())
		if force_dale_law:
			sign0 = nt.to_numpy(ws_layer.forward_sign.clone())
		else:
			sign0 = None
		mu0 = ws_layer.mu.clone()
		r0 = ws_layer.r.clone()
		tau0 = ws_layer.tau.clone()
		if ws_layer.force_dale_law:
			ratio_sign_0 = (np.mean(nt.to_numpy(torch.sign(ws_layer.forward_sign))) + 1) / 2
		else:
			ratio_sign_0 = (np.mean(nt.to_numpy(torch.sign(ws_layer.forward_weights))) + 1) / 2
		print(f"ratio exec init: {ratio_sign_0 :.3f}")

	trainer = nt.trainers.Trainer(
		model,
		predict_method="get_prediction_trace",
		callbacks=callbacks,
		criterion=nt.losses.PVarianceLoss(),
	)
	trainer.train(
		DataLoader(dataset, shuffle=False, num_workers=0, pin_memory=device.type == "cpu"),
		n_iterations=n_iterations,
		exec_metrics_on_train=True,
		load_checkpoint_mode=nt.LoadCheckpointMode.LAST_ITR,
		force_overwrite=kwargs.get("force_overwrite", False),
	)
	
	try:
		model.load_checkpoint(
			checkpoint_manager.checkpoints_meta_path, nt.LoadCheckpointMode.BEST_ITR, verbose=True
		)
	except FileNotFoundError:
		print("No best checkpoint found. Loading last checkpoint instead.")
		model.load_checkpoint(
			checkpoint_manager.checkpoints_meta_path, nt.LoadCheckpointMode.LAST_ITR, verbose=True
		)

	x_pred = torch.concat([
		torch.unsqueeze(x[:, 0].clone(), dim=1).to(model.device),
		model.get_prediction_trace(torch.unsqueeze(x[:, 0].clone(), dim=1))
	], dim=1)
	loss = PVarianceLoss()(x_pred, x)

	out = {
		"pVar": nt.to_numpy(loss.detach().item()),
		"W": nt.to_numpy(ws_layer.forward_weights),
		"sign0": sign0,
		"mu": nt.to_numpy(ws_layer.mu),
		"r": nt.to_numpy(ws_layer.r),
		"W0": W0,
		"ratio_0": ratio_sign_0,
		"mu0": nt.to_numpy(mu0),
		"r0": nt.to_numpy(r0),
		"tau0": nt.to_numpy(tau0),
		"tau": nt.to_numpy(ws_layer.tau),
		"x_pred": nt.to_numpy(torch.squeeze(x_pred)).T,
		"original_time_series": dataset.original_series,
		"force_dale_law": force_dale_law,
		"network": model,
	}
	if ws_layer.force_dale_law:
		out["ratio_end"] = (np.mean(nt.to_numpy(torch.sign(ws_layer.forward_sign))) + 1) / 2
		out["sign"] = nt.to_numpy(ws_layer.forward_sign.clone())
	else:
		out["ratio_end"] = (np.mean(nt.to_numpy(torch.sign(ws_layer.forward_weights))) + 1) / 2
		out["sign"] = None
	return out


if __name__ == '__main__':
	forward_weights = nt.init.dale_(torch.zeros(200, 200), inh_ratio=0.5, rho=0.2)

	res = train_with_params(
		filename=None,
		sigma=15,
		learning_rate=2e-4,
		n_iterations=2_000,
		forward_weights=forward_weights,
		std_weights=1,
		dt=0.02,
		mu=0.0,
		mean_mu=0,
		std_mu=1,
		r=0.1,
		mean_r=0.2,
		std_r=0,
		tau=0.1,
		learn_mu=True,
		learn_r=True,
		learn_tau=True,
		device=torch.device("cpu"),
		hh_init="inputs",
		force_dale_law=True,
		force_overwrite=False,
		lr_schedule_start=0.9,
		checkpoint_folder="data/tr_data/checkpoints_dale",
	)

	if res["force_dale_law"]:
		print(f"initiale ratio {res['ratio_0']:.3f}, finale ratio {res['ratio_end']:.3f}")
		fig, axes = plt.subplots(2, 2, figsize=(12, 8))
		visualize_init_final_weights(
			res["W0"], res["W"],
			fig=fig, axes=axes[0],
			show=False,
		)
		axes[0, 0].set_title("Initial weights, ratio exec {:.3f}".format(res["ratio_0"]))
		axes[0, 1].set_title("Final weights, ratio exec {:.3f}".format(res["ratio_end"]))
		sort_idx = np.argsort(res["sign"].ravel())
		axes[1, 0].plot(res["sign0"].ravel()[sort_idx])
		axes[1, 0].set_title("Initial signs")
		axes[1, 1].plot(res["sign"].ravel()[sort_idx])
		axes[1, 1].set_title("Final signs")
		plt.show()
<<<<<<< HEAD

	fig, axes = plt.subplots(ncols=2, nrows=3, figsize=(12, 8))

	viz_pca_target = Visualise(
		timeseries=res["original_time_series"].T,
		shape=nt.Size([
			nt.Dimension(None, nt.DimensionProperty.TIME, "Time [s]"),
			nt.Dimension(None, nt.DimensionProperty.NONE, "Activity [-]"),
		]),
	)

	viz_pca = VisualisePCA(
		timeseries=res["x_pred"].T,
		shape=nt.Size([
			nt.Dimension(None, nt.DimensionProperty.TIME, "Time [s]"),
			nt.Dimension(None, nt.DimensionProperty.NONE, "Activity [-]"),
		])
	).trajectory_pca(target=viz_pca_target, fig=fig, axes=axes[:, 1], show=False)
=======
	
	viz = VisualiseKMeans(
		res["x_pred"].T,
		shape=nt.Size(
			[
				nt.Dimension(None, nt.DimensionProperty.TIME, "Time [s]"),
				nt.Dimension(None, nt.DimensionProperty.NONE, "Activity [-]"),
			]
		)
	)
	viz.plot_timeseries_comparison_report(
		res["original_time_series"].T,
		title=f"Prediction",
		filename=f"{res['network'].checkpoint_folder}/figures/WilsonCowanPredictionReport.png",
		show=True,
		dpi=600,
	)
>>>>>>> b4dbbf18

	viz_umap_target = Visualise(
		timeseries=res["original_time_series"].T,
		shape=nt.Size([
			nt.Dimension(None, nt.DimensionProperty.TIME, "Time [s]"),
			nt.Dimension(None, nt.DimensionProperty.NONE, "Activity [-]"),
		])
	)

	viz_umap = VisualiseUMAP(
		timeseries=res["x_pred"].T,
		shape=nt.Size([
			nt.Dimension(None, nt.DimensionProperty.TIME, "Time [s]"),
			nt.Dimension(None, nt.DimensionProperty.NONE, "Activity [-]"),
		])
	).trajectory_umap(UMAPs=(1, 2), target=viz_umap_target, fig=fig, axes=axes[:, 0], show=True)

	fig, axes = plt.subplots(1, 2, figsize=(12, 8))
	VisualiseKMeans(
		res["original_time_series"],
		nt.Size([
			nt.Dimension(None, nt.DimensionProperty.NONE, "Neuron [-]"),
			nt.Dimension(None, nt.DimensionProperty.TIME, "time [s]")])
	).heatmap(fig=fig, ax=axes[0], title="True time series", show=False)
	VisualiseKMeans(
		res["x_pred"],
		nt.Size([
			nt.Dimension(None, nt.DimensionProperty.NONE, "Neuron [-]"),
			nt.Dimension(None, nt.DimensionProperty.TIME, "time [s]")])
	).heatmap(fig=fig, ax=axes[1], title="Predicted time series")
	plt.show()

	Visualise(
		res["x_pred"],
		nt.Size([
			nt.Dimension(None, nt.DimensionProperty.NONE, "Neuron [-]"),
			nt.Dimension(None, nt.DimensionProperty.TIME, "time [s]")
		])
	).animate(time_interval=0.1, forward_weights=res["W"], dt=0.1, show=True)
<|MERGE_RESOLUTION|>--- conflicted
+++ resolved
@@ -228,7 +228,23 @@
 		axes[1, 1].plot(res["sign"].ravel()[sort_idx])
 		axes[1, 1].set_title("Final signs")
 		plt.show()
-<<<<<<< HEAD
+
+	viz = VisualiseKMeans(
+		res["x_pred"].T,
+		shape=nt.Size(
+			[
+				nt.Dimension(None, nt.DimensionProperty.TIME, "Time [s]"),
+				nt.Dimension(None, nt.DimensionProperty.NONE, "Activity [-]"),
+			]
+		)
+	)
+	viz.plot_timeseries_comparison_report(
+		res["original_time_series"].T,
+		title=f"Prediction",
+		filename=f"{res['network'].checkpoint_folder}/figures/WilsonCowanPredictionReport.png",
+		show=True,
+		dpi=600,
+	)
 
 	fig, axes = plt.subplots(ncols=2, nrows=3, figsize=(12, 8))
 
@@ -247,25 +263,7 @@
 			nt.Dimension(None, nt.DimensionProperty.NONE, "Activity [-]"),
 		])
 	).trajectory_pca(target=viz_pca_target, fig=fig, axes=axes[:, 1], show=False)
-=======
-	
-	viz = VisualiseKMeans(
-		res["x_pred"].T,
-		shape=nt.Size(
-			[
-				nt.Dimension(None, nt.DimensionProperty.TIME, "Time [s]"),
-				nt.Dimension(None, nt.DimensionProperty.NONE, "Activity [-]"),
-			]
-		)
-	)
-	viz.plot_timeseries_comparison_report(
-		res["original_time_series"].T,
-		title=f"Prediction",
-		filename=f"{res['network'].checkpoint_folder}/figures/WilsonCowanPredictionReport.png",
-		show=True,
-		dpi=600,
-	)
->>>>>>> b4dbbf18
+
 
 	viz_umap_target = Visualise(
 		timeseries=res["original_time_series"].T,
