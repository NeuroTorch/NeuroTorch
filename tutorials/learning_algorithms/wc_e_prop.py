--- conflicted
+++ resolved
@@ -287,15 +287,9 @@
 			"smoothing_sigma"               : 10.0,
 			"n_units"                       : 512,
 			"n_aux_units"                   : 512,
-<<<<<<< HEAD
 			"n_time_steps"                  : 500,
 			"dataset_length"                : 1,
 			"dataset_randomize_indexes"     : False,
-=======
-			"n_time_steps"                  : 400,
-			"dataset_length"                : 512,
-			"dataset_randomize_indexes"     : True,
->>>>>>> 46de1b4c
 			"force_dale_law"                : False,
 			"learn_mu"                      : True,
 			"learn_r"                       : True,
